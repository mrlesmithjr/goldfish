package config

import (
	"errors"
	"os"

	auditFile "github.com/hashicorp/vault/builtin/audit/file"
	auditSocket "github.com/hashicorp/vault/builtin/audit/socket"
	auditSyslog "github.com/hashicorp/vault/builtin/audit/syslog"

	credAppId "github.com/hashicorp/vault/builtin/credential/app-id"
	credAppRole "github.com/hashicorp/vault/builtin/credential/approle"
	credAws "github.com/hashicorp/vault/builtin/credential/aws"
	credCert "github.com/hashicorp/vault/builtin/credential/cert"
	credGitHub "github.com/hashicorp/vault/builtin/credential/github"
	credLdap "github.com/hashicorp/vault/builtin/credential/ldap"
	credOkta "github.com/hashicorp/vault/builtin/credential/okta"
	credRadius "github.com/hashicorp/vault/builtin/credential/radius"
	credUserpass "github.com/hashicorp/vault/builtin/credential/userpass"

	"github.com/hashicorp/vault/builtin/logical/aws"
	"github.com/hashicorp/vault/builtin/logical/cassandra"
	"github.com/hashicorp/vault/builtin/logical/consul"
	"github.com/hashicorp/vault/builtin/logical/database"
	"github.com/hashicorp/vault/builtin/logical/mongodb"
	"github.com/hashicorp/vault/builtin/logical/mssql"
	"github.com/hashicorp/vault/builtin/logical/mysql"
	"github.com/hashicorp/vault/builtin/logical/pki"
	"github.com/hashicorp/vault/builtin/logical/postgresql"
	"github.com/hashicorp/vault/builtin/logical/rabbitmq"
	"github.com/hashicorp/vault/builtin/logical/ssh"
	"github.com/hashicorp/vault/builtin/logical/totp"
	"github.com/hashicorp/vault/builtin/logical/transit"

	"github.com/hashicorp/vault/audit"
	"github.com/hashicorp/vault/logical"
	"github.com/hashicorp/vault/command"
	"github.com/hashicorp/vault/meta"
	"github.com/hashicorp/vault/api"
	"github.com/mitchellh/cli"
)

func SetupVault(addr, rootToken string) error {
	// initialize vault with required setup details
	client, err := api.NewClient(api.DefaultConfig())
	if err != nil {
		return err
	}
	if err := client.SetAddress(addr); err != nil {
		return err
	}
	client.SetToken(rootToken)

	// setup transit backend
	if err := client.Sys().Mount("transit", &api.MountInput{
		Type: "transit",
	}); err != nil {
		return err
	}

	if _, err := client.Logical().Write(
		"transit/keys/goldfish",
		map[string]interface{}{},
	); err != nil {
		return err
	}

	// write goldfish policy
	if err := client.Sys().PutPolicy("goldfish", goldfishPolicyRules); err != nil {
		return err
	}

	// mount approle and write goldfish approle
	if err := client.Sys().EnableAuthWithOptions("approle", &api.EnableAuthOptions{
		Type: "approle",
	}); err != nil {
		return err
	}

	if _, err := client.Logical().Write("auth/approle/role/goldfish", map[string]interface{}{
		"role_name":          "goldfish",
		"secret_id_ttl":      "5m",
		"token_ttl":          "480h",
		"secret_id_num_uses": 1,
		"policies":           "default, goldfish",
	}); err != nil {
		return err
	}

	if _, err := client.Logical().Write("auth/approle/role/goldfish/role-id", map[string]interface{}{
		"role_id": "goldfish",
	}); err != nil {
		return err
	}

	// write runtime config
	if _, err := client.Logical().Write("secret/goldfish", map[string]interface{}{
		"TransitBackend":    "transit",
		"UserTransitKey":    "usertransit",
		"ServerTransitKey":  "goldfish",
		"DefaultSecretPath": "secret/",
		"BulletinPath":      "secret/bulletins/",
	}); err != nil {
		return err
	}

	// mount userpass
	if err := client.Sys().EnableAuthWithOptions("userpass", &api.EnableAuthOptions{
		Type: "userpass",
	}); err != nil {
		return err
	}

	// write sample bulletins
	if _, err := client.Logical().Write("secret/bulletins/bulletina", map[string]interface{}{
		"message": "hello world",
		"title":   "sampleBulletinA",
		"type":    "is-success",
<<<<<<< HEAD
	}); err != nil {
		return err
	}

	if _, err := client.Logical().Write("secret/bulletins/bulletinb", map[string]interface{}{
		"message": "this is sample b",
		"title":   "sampleBulletinB",
		"type":    "is-success",
	}); err != nil {
		return err
	}

	if _, err := client.Logical().Write("secret/bulletins/bulletinc", map[string]interface{}{
		"message": "this is sample c",
		"title":   "sampleBulletinc",
		"type":    "is-success",
	}); err != nil {
		return err
	}

	// write sample users

	if _, err := client.Logical().Write("auth/userpass/users/fish1", map[string]interface{}{
		"password": "golden",
	}); err != nil {
		return err
	}

	// create 'goldfish' root token
	if _, err := client.Auth().Token().Create(&api.TokenCreateRequest{
		ID:       "goldfish",
		Policies: []string{"root"},
=======
>>>>>>> 8ff11922
	}); err != nil {
		return err
	}
	if _, err := client.Logical().Write("secret/bulletins/bulletinb", map[string]interface{}{
		"message": "this is sample b",
		"title":   "sampleBulletinB",
		"type":    "is-success",
	}); err != nil {
		return err
	}
	if _, err := client.Logical().Write("secret/bulletins/bulletinc", map[string]interface{}{
		"message": "this is sample c",
		"title":   "sampleBulletinc",
		"type":    "is-success",
	}); err != nil {
		return err
	}

	// setup pki backend
	if err := client.Sys().Mount("pki", &api.MountInput{
		Type: "pki",
	}); err != nil {
		return err
	}
	if _, err := client.Logical().Write("pki/root/generate/internal", map[string]interface{}{
		"common_name": "myvault.com",
	}); err != nil {
		return err
	}
	if _, err := client.Logical().Write("pki/config/urls", map[string]interface{}{
		"issuing_certificates":    "http://127.0.0.1:8200/v1/pki/ca",
		"crl_distribution_points": "http://127.0.0.1:8200/v1/pki/crl",
	}); err != nil {
		return err
	}
	if _, err := client.Logical().Write("pki/roles/example-dot-com", map[string]interface{}{
		"allowed_domains":  "example.com",
		"allow_subdomains": "true",
		"max_ttl":          "72h",
	}); err != nil {
		return err
	}

	// generate a couple of certificates
	if _, err := client.Logical().Write("pki/issue/example-dot-com", map[string]interface{}{
		"common_name": "blah.example.com",
	}); err != nil {
		return err
	}
	if _, err := client.Logical().Write("pki/issue/example-dot-com", map[string]interface{}{
		"common_name": "blah2.example.com",
	}); err != nil {
		return err
	}

	// todo: mount userpass and write sample users

	return nil
}

func initDevVaultCore() chan struct{} {
	ui := &cli.BasicUi{
		Reader: os.Stdin,
		Writer: os.Stdout,
	}
	m := meta.Meta{
		Ui: ui,
		TokenHelper: command.DefaultTokenHelper,
	}
	shutdownCh := make(chan struct{})

	go (&command.ServerCommand{
		Meta: m,
		AuditBackends: map[string]audit.Factory{
			"file":   auditFile.Factory,
			"syslog": auditSyslog.Factory,
			"socket": auditSocket.Factory,
		},
		CredentialBackends: map[string]logical.Factory{
			"approle":  credAppRole.Factory,
			"cert":     credCert.Factory,
			"aws":      credAws.Factory,
			"app-id":   credAppId.Factory,
			"github":   credGitHub.Factory,
			"userpass": credUserpass.Factory,
			"ldap":     credLdap.Factory,
			"okta":     credOkta.Factory,
			"radius":   credRadius.Factory,
		},
		LogicalBackends: map[string]logical.Factory{
			"aws":        aws.Factory,
			"consul":     consul.Factory,
			"postgresql": postgresql.Factory,
			"cassandra":  cassandra.Factory,
			"pki":        pki.Factory,
			"transit":    transit.Factory,
			"mongodb":    mongodb.Factory,
			"mssql":      mssql.Factory,
			"mysql":      mysql.Factory,
			"ssh":        ssh.Factory,
			"rabbitmq":   rabbitmq.Factory,
			"database":   database.Factory,
			"totp":       totp.Factory,
		},
		ShutdownCh: shutdownCh,
		SighupCh:   command.MakeSighupCh(),
	}).Run([]string{
		"-dev",
		"-dev-listen-address=127.0.0.1:8200",
		"-dev-root-token-id=goldfish",
	})

	return shutdownCh
}

func generateWrappedSecretID(v VaultConfig, token string) (string, error) {
	client, err := api.NewClient(api.DefaultConfig())
	if err := client.SetAddress(v.Address); err != nil {
		return "", err
	}
	client.SetToken(token)
	client.SetWrappingLookupFunc(func(operation, path string) string {
		return "5m"
	})

	resp, err := client.Logical().Write("auth/approle/role/goldfish/secret-id", map[string]interface{}{})
	if err != nil {
		return "", err
	}

	if resp == nil || resp.WrapInfo == nil || resp.WrapInfo.Token == "" {
		return "", errors.New("Failed to setup vault client")
	}

	return resp.WrapInfo.Token, nil
}

const goldfishPolicyRules = `
# [mandatory]
# credential transit key (stores logon tokens)
# NO OTHER POLICY should be able to write to this key
path "transit/encrypt/goldfish" {
  capabilities = ["read", "update"]
}
path "transit/decrypt/goldfish" {
  capabilities = ["read", "update"]
}

# [mandatory] [changable]
# store goldfish run-time settings here
# goldfish hot-reloads from this endpoint every minute
path "secret/goldfish*" {
  capabilities = ["read", "update"]
}
`<|MERGE_RESOLUTION|>--- conflicted
+++ resolved
@@ -116,11 +116,9 @@
 		"message": "hello world",
 		"title":   "sampleBulletinA",
 		"type":    "is-success",
-<<<<<<< HEAD
-	}); err != nil {
-		return err
-	}
-
+	}); err != nil {
+		return err
+	}
 	if _, err := client.Logical().Write("secret/bulletins/bulletinb", map[string]interface{}{
 		"message": "this is sample b",
 		"title":   "sampleBulletinB",
@@ -128,7 +126,6 @@
 	}); err != nil {
 		return err
 	}
-
 	if _, err := client.Logical().Write("secret/bulletins/bulletinc", map[string]interface{}{
 		"message": "this is sample c",
 		"title":   "sampleBulletinc",
@@ -137,38 +134,6 @@
 		return err
 	}
 
-	// write sample users
-
-	if _, err := client.Logical().Write("auth/userpass/users/fish1", map[string]interface{}{
-		"password": "golden",
-	}); err != nil {
-		return err
-	}
-
-	// create 'goldfish' root token
-	if _, err := client.Auth().Token().Create(&api.TokenCreateRequest{
-		ID:       "goldfish",
-		Policies: []string{"root"},
-=======
->>>>>>> 8ff11922
-	}); err != nil {
-		return err
-	}
-	if _, err := client.Logical().Write("secret/bulletins/bulletinb", map[string]interface{}{
-		"message": "this is sample b",
-		"title":   "sampleBulletinB",
-		"type":    "is-success",
-	}); err != nil {
-		return err
-	}
-	if _, err := client.Logical().Write("secret/bulletins/bulletinc", map[string]interface{}{
-		"message": "this is sample c",
-		"title":   "sampleBulletinc",
-		"type":    "is-success",
-	}); err != nil {
-		return err
-	}
-
 	// setup pki backend
 	if err := client.Sys().Mount("pki", &api.MountInput{
 		Type: "pki",
@@ -206,7 +171,12 @@
 		return err
 	}
 
-	// todo: mount userpass and write sample users
+	//write sample users
+  if _, err := client.Logical().Write("auth/userpass/users/fish1", map[string]interface{}{
+		"password": "golden",
+	}); err != nil {
+		return err
+	}
 
 	return nil
 }
